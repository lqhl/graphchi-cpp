--- conflicted
+++ resolved
@@ -160,14 +160,11 @@
             modifies_outedges = true;
             modifies_inedges = true;
             only_adjacency = false;
-<<<<<<< HEAD
             blocksize = get_option_long("blocksize", 4096 * 1024);
             while (blocksize % sizeof(EdgeDataType) != 0) blocksize++;
             
-=======
             disable_vertexdata_storage = false;
-            blocksize = get_option_long("blocksize", 1024 * 1024);
->>>>>>> d7b053e3
+
             membudget_mb = get_option_int("membudget_mb", 1024);
             nupdates = 0;
             iter = 0;
@@ -345,17 +342,14 @@
                     
                     /* Load vertex edges from memory shard */
                     memoryshard->load_vertices(sub_interval_st, sub_interval_en, vertices);
-<<<<<<< HEAD
                     
                     /* Load vertices */ 
                     vertex_data_handler->load(sub_interval_st, sub_interval_en);
-=======
 
                     /* Load vertices */
                     if (!disable_vertexdata_storage) {
                         vertex_data_handler->load(sub_interval_st, sub_interval_en);
                     }
->>>>>>> d7b053e3
                 } else {
                     /* Load edges from a sliding shard */
                     if (p != exec_interval) {
@@ -766,14 +760,9 @@
                         
                         
                         /* Save vertices */
-<<<<<<< HEAD
-                        save_vertices(vertices);
-=======
                         if (!disable_vertexdata_storage) {
                             save_vertices(vertices);
                         }
-                        
->>>>>>> d7b053e3
                         sub_interval_st = sub_interval_en + 1;
                         
                         /* Delete edge buffer. TODO: reuse. */
