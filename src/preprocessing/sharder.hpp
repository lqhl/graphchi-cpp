--- conflicted
+++ resolved
@@ -299,14 +299,8 @@
                 double max_shardsize = membudget_mb * 1024. * 1024. / 8;
                 logstream(LOG_INFO) << "Determining maximum shard size: " << (max_shardsize / 1024. / 1024.) << " MB." << std::endl;
                 
-<<<<<<< HEAD
-                nshards = (int) ( 2 + (numedges * sizeof(EdgeDataType) / max_shardsize) + 0.5); 
-                assert(nshards > 1);
-=======
                 nshards = (int) ( 2 + (numedges * sizeof(EdgeDataType) / max_shardsize) + 0.5);
-                assert(nshards > 1);
-
->>>>>>> d7b053e3
+
             } else {
                 nshards = atoi(nshards_string.c_str());
             }
