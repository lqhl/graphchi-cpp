--- conflicted
+++ resolved
@@ -1,144 +1,140 @@
-/**
- * @file
- * @author  Aapo Kyrola <akyrola@cs.cmu.edu>
- * @version 1.0
- *
- * @section LICENSE
- *
- * Copyright [2012] [Aapo Kyrola, Guy Blelloch, Carlos Guestrin / Carnegie Mellon University]
- *
- * Licensed under the Apache License, Version 2.0 (the "License");
- * you may not use this file except in compliance with the License.
- * You may obtain a copy of the License at
- *
- * http://www.apache.org/licenses/LICENSE-2.0
- *
- * Unless required by applicable law or agreed to in writing, software
- * distributed under the License is distributed on an "AS IS" BASIS,
- * WITHOUT WARRANTIES OR CONDITIONS OF ANY KIND, either express or implied.
- * See the License for the specific language governing permissions and
- * limitations under the License.
- 
- *
- * @section DESCRIPTION
- *
- * Variable size typed vector (type must be a plain old datatype) that
- * allows adding and removing of elements. 
- */
-
-
-#ifndef DEF_GRAPHCHI_CHIVECTOR
-#define DEF_GRAPHCHI_CHIVECTOR
-
-#include <vector>
-#include <stdint.h>
-#include "graphchi_types.hpp"
-
-namespace graphchi {
-
-    
-#define MINCAPACITY 2
-
-    
-<<<<<<< HEAD
-template <typename T, typename HeaderType>
-=======
-template <typename T, typename HeaderType=dummy>
->>>>>>> 8c6564ab
-class chivector {
-
-    uint16_t nsize;
-    uint16_t ncapacity;
-    HeaderType hdr; // statically sized header
-    T * data;
-    std::vector<T> * extensions;  // TODO: use a more memory efficient system?
-    
-public:
-    typedef T element_type_t;
-    typedef HeaderType header_t;
-    typedef uint32_t sizeword_t;
-    chivector() {
-        extensions = NULL;
-    }
-    
-    chivector(uint16_t sz, uint16_t cap, HeaderType hdr, T * dataptr) : hdr(hdr), data(dataptr) {
-        nsize = sz;
-        ncapacity = cap;
-        assert(cap >= nsize);
-        extensions = NULL;
-    }
-    
-    ~chivector() {
-        if (extensions != NULL) {
-            delete extensions;
-            extensions = NULL;
-        }
-    }
-    
-    HeaderType & header() {
-        return hdr;
-    }
-    
-    void write(T * dest) {
-        int sz = (int) this->size();
-        for(int i=0; i < sz; i++) {
-            dest[i] = get(i);  // TODO: use memcpy
-        }
-    }
-    
-    uint16_t size() {
-        return nsize;
-    }
-    
-    uint16_t capacity() {
-        return nsize > MINCAPACITY ? nsize : MINCAPACITY;
-    }
-    
-    void add(T val) {
-        nsize ++;
-        if (nsize > ncapacity) {
-            if (extensions == NULL) extensions = new std::vector<T>();
-            extensions->push_back(val);
-        } else {
-            data[nsize - 1] = val;
-        }
-    }
-    //idx should already exist in the array
-    void set(int idx, T val){
-	if (idx >= ncapacity) {
-            (*extensions)[idx - (int)ncapacity] = val;
-        } else {
-            data[idx] = val;
-        }
-    }
-  
-    // TODO: addmany()
-    
-    T get(int idx) {
-        if (idx >= ncapacity) {
-            return (* extensions)[idx - (int)ncapacity];
-        } else {
-            return data[idx];
-        }
-    }
-    
-    void remove(int idx) {
-        assert(false);
-    }
-    
-    int find(T val) {
-        assert(false);
-        return -1;
-    }
-    
-    void clear() {
-        nsize = 0;
-    }
-    
-    // TODO: iterators
-    
-};
-    
-}
-
-#endif
+/**
+ * @file
+ * @author  Aapo Kyrola <akyrola@cs.cmu.edu>
+ * @version 1.0
+ *
+ * @section LICENSE
+ *
+ * Copyright [2012] [Aapo Kyrola, Guy Blelloch, Carlos Guestrin / Carnegie Mellon University]
+ *
+ * Licensed under the Apache License, Version 2.0 (the "License");
+ * you may not use this file except in compliance with the License.
+ * You may obtain a copy of the License at
+ *
+ * http://www.apache.org/licenses/LICENSE-2.0
+ *
+ * Unless required by applicable law or agreed to in writing, software
+ * distributed under the License is distributed on an "AS IS" BASIS,
+ * WITHOUT WARRANTIES OR CONDITIONS OF ANY KIND, either express or implied.
+ * See the License for the specific language governing permissions and
+ * limitations under the License.
+ 
+ *
+ * @section DESCRIPTION
+ *
+ * Variable size typed vector (type must be a plain old datatype) that
+ * allows adding and removing of elements. 
+ */
+
+
+#ifndef DEF_GRAPHCHI_CHIVECTOR
+#define DEF_GRAPHCHI_CHIVECTOR
+
+#include <vector>
+#include <stdint.h>
+#include "graphchi_types.hpp"
+
+namespace graphchi {
+
+    
+#define MINCAPACITY 2
+
+    
+template <typename T, typename HeaderType=dummy>
+class chivector {
+
+    uint16_t nsize;
+    uint16_t ncapacity;
+    HeaderType hdr; // statically sized header
+    T * data;
+    std::vector<T> * extensions;  // TODO: use a more memory efficient system?
+    
+public:
+    typedef T element_type_t;
+    typedef HeaderType header_t;
+    typedef uint32_t sizeword_t;
+    chivector() {
+        extensions = NULL;
+    }
+    
+    chivector(uint16_t sz, uint16_t cap, HeaderType hdr, T * dataptr) : hdr(hdr), data(dataptr) {
+        nsize = sz;
+        ncapacity = cap;
+        assert(cap >= nsize);
+        extensions = NULL;
+    }
+    
+    ~chivector() {
+        if (extensions != NULL) {
+            delete extensions;
+            extensions = NULL;
+        }
+    }
+    
+    HeaderType & header() {
+        return hdr;
+    }
+    
+    void write(T * dest) {
+        int sz = (int) this->size();
+        for(int i=0; i < sz; i++) {
+            dest[i] = get(i);  // TODO: use memcpy
+        }
+    }
+    
+    uint16_t size() {
+        return nsize;
+    }
+    
+    uint16_t capacity() {
+        return nsize > MINCAPACITY ? nsize : MINCAPACITY;
+    }
+    
+    void add(T val) {
+        nsize ++;
+        if (nsize > ncapacity) {
+            if (extensions == NULL) extensions = new std::vector<T>();
+            extensions->push_back(val);
+        } else {
+            data[nsize - 1] = val;
+        }
+    }
+    //idx should already exist in the array
+    void set(int idx, T val){
+	if (idx >= ncapacity) {
+            (*extensions)[idx - (int)ncapacity] = val;
+        } else {
+            data[idx] = val;
+        }
+    }
+  
+    // TODO: addmany()
+    
+    T get(int idx) {
+        if (idx >= ncapacity) {
+            return (* extensions)[idx - (int)ncapacity];
+        } else {
+            return data[idx];
+        }
+    }
+    
+    void remove(int idx) {
+        assert(false);
+    }
+    
+    int find(T val) {
+        assert(false);
+        return -1;
+    }
+    
+    void clear() {
+        nsize = 0;
+    }
+    
+    // TODO: iterators
+    
+};
+    
+}
+
+#endif