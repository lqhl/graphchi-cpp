--- conflicted
+++ resolved
@@ -85,13 +85,9 @@
 					PBXFileDataSource_Warnings_ColumnID,
 				);
 			};
-<<<<<<< HEAD
 			PBXPerProjectTemplateStateSaveDate = 397514523;
 			PBXWorkspaceStateSaveDate = 397514523;
-=======
-			PBXPerProjectTemplateStateSaveDate = 397665759;
-			PBXWorkspaceStateSaveDate = 397665759;
->>>>>>> f9302774
+
 		};
 		perUserProjectItems = {
 			5F41F77B17B0057900C5FD90 = 5F41F77B17B0057900C5FD90 /* PBXTextBookmark */;
@@ -201,28 +197,15 @@
 		name = kwaymerge.hpp;
 		path = ../src/util/kwaymerge.hpp;
 		sourceTree = "<group>";
-<<<<<<< HEAD
-=======
-	};
-	5F41F7AA17B006AE00C5FD90 /* PBXTextBookmark */ = {
-		isa = PBXTextBookmark;
-		comments = "Implicit conversion shortens 64-bit value into a 32-bit value";
-		fRef = 5F41F7A917B006AE00C5FD90 /* kwaymerge.hpp */;
-		rLen = 1;
-		rLoc = 74;
-		rType = 1;
->>>>>>> f9302774
+
 	};
 	5F41F7B417B0073000C5FD90 /* PBXTextBookmark */ = {
 		isa = PBXTextBookmark;
 		fRef = 5FCC1D65159503890003D0E9 /* conversions.hpp */;
 		name = "conversions.hpp: 594";
 		rLen = 0;
-<<<<<<< HEAD
 		rLoc = 22016;
-=======
-		rLoc = 22020;
->>>>>>> f9302774
+
 		rType = 0;
 		vrLen = 3496;
 		vrLoc = 20430;
@@ -308,8 +291,7 @@
 		vrLen = 2451;
 		vrLoc = 1099;
 	};
-<<<<<<< HEAD
-=======
+
 	5F41F89D17B0157600C5FD90 /* orderbydegree.hpp */ = {
 		isa = PBXFileReference;
 		lastKnownFileType = sourcecode.cpp.h;
@@ -421,7 +403,6 @@
 		vrLen = 1455;
 		vrLoc = 1143;
 	};
->>>>>>> f9302774
 	5F54B84915FD4D9F00B3842C /* test_dynamicedata */ = {
 		activeExec = 0;
 		executables = (
@@ -666,15 +647,9 @@
 	};
 	5F7A10471589266800748D0D /* memoryshard.hpp */ = {
 		uiCtxt = {
-<<<<<<< HEAD
-			sepNavIntBoundsRect = "{{0, 0}, {964, 5876}}";
-			sepNavSelRange = "{877, 71}";
-			sepNavVisRange = "{0, 2025}";
-=======
 			sepNavIntBoundsRect = "{{0, 0}, {964, 5837}}";
 			sepNavSelRange = "{16764, 0}";
 			sepNavVisRange = "{13555, 3209}";
->>>>>>> f9302774
 			sepNavWindowFrame = "{{898, 63}, {1022, 1026}}";
 		};
 	};
@@ -930,15 +905,9 @@
 		path = ../src/preprocessing/conversions.hpp;
 		sourceTree = "<group>";
 		uiCtxt = {
-<<<<<<< HEAD
-			sepNavIntBoundsRect = "{{0, 0}, {964, 10283}}";
-			sepNavSelRange = "{12594, 0}";
-			sepNavVisRange = "{11457, 2665}";
-=======
 			sepNavIntBoundsRect = "{{0, 0}, {964, 10296}}";
 			sepNavSelRange = "{12598, 0}";
 			sepNavVisRange = "{11061, 2493}";
->>>>>>> f9302774
 		};
 	};
 	5FCC1DD71599194B0003D0E9 /* graphchi_basic_includes.hpp */ = {
@@ -1150,15 +1119,9 @@
 	};
 	5FCC2104159DEC0E0003D0E9 /* trianglecounting.cpp */ = {
 		uiCtxt = {
-<<<<<<< HEAD
-			sepNavIntBoundsRect = "{{0, 0}, {964, 6409}}";
-			sepNavSelRange = "{9808, 41}";
-			sepNavVisRange = "{8487, 2735}";
-=======
 			sepNavIntBoundsRect = "{{0, 0}, {964, 6344}}";
 			sepNavSelRange = "{9808, 41}";
 			sepNavVisRange = "{8487, 2725}";
->>>>>>> f9302774
 			sepNavWindowFrame = "{{978, 46}, {827, 866}}";
 		};
 	};
@@ -1390,11 +1353,8 @@
 		hitCount = 0;
 		ignoreCount = 0;
 		lineNumber = 267;
-<<<<<<< HEAD
 		modificationTime = 397418581.1079478;
-=======
-		modificationTime = 397666256.29678;
->>>>>>> f9302774
+
 		originalNumberOfMultipleMatches = 1;
 		state = 0;
 	};
